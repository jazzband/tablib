--- conflicted
+++ resolved
@@ -136,12 +136,8 @@
                 ws.cell('%s%s'%(col_idx, row_number)).value = unicode(col)
                 style = ws.get_style('%s%s' % (col_idx, row_number))
                 style.font.bold = True
-<<<<<<< HEAD
                 if dataset.freeze_panes: 
                     ws.freeze_panes = '%s%s' % (frzn_col_idx, row_number)
-=======
-                ws.freeze_panes = 'A2'
->>>>>>> 44bd9ed9
 
 
             # bold separators
