--- conflicted
+++ resolved
@@ -29,15 +29,9 @@
     from cStringIO import StringIO as BytesIO
     from StringIO import StringIO
     from tablib.packages import markup
-<<<<<<< HEAD
-    from itertools import ifilter
-
-    from backports import csv
-=======
     from tablib.packages.statistics import median
     from itertools import izip_longest
-    import unicodecsv as csv
->>>>>>> dc24fda4
+    from backports import csv
     import tablib.packages.dbfpy as dbfpy
 
     unicode = unicode
