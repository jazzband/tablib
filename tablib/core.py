--- conflicted
+++ resolved
@@ -10,11 +10,7 @@
 """
 
 from collections import OrderedDict
-<<<<<<< HEAD
 from copy import deepcopy
-=======
-from copy import copy
->>>>>>> 25a66f95
 from operator import itemgetter
 
 from tablib import formats
