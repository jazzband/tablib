--- conflicted
+++ resolved
@@ -42,15 +42,9 @@
 
         If ``dataset.title`` contains characters which are considered invalid for an XLSX file
         sheet name (http://www.excelcodex.com/2012/06/worksheets-naming-conventions/), they will
-<<<<<<< HEAD
-        be replaced with `invalid_char_subst`.
-
-        If escape is True, formulae will have the leading '=' character removed.
-=======
         be replaced with ``invalid_char_subst``.
 
         If ``escape`` is True, formulae will have the leading '=' character removed.
->>>>>>> bff435df
         This is a security measure to prevent formulae from executing by default
         in exported XLSX files.
         """
@@ -167,7 +161,7 @@
                     try:
                         str_col_value = str(col)
                     except TypeError:
-                        pass
+                        str_col_value = ''
                     if '\n' in str_col_value:
                         cell.alignment = wrap_text
 
