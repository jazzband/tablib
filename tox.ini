--- conflicted
+++ resolved
@@ -1,13 +1,9 @@
 [tox]
-<<<<<<< HEAD
-envlist = py27, py33, py34, py35, py36, pypy
-=======
 usedevelop = true
 minversion = 2.4
 envlist =
     py{35,36,37,38}-tests,
     py37-{docs,lint}
->>>>>>> 9858539c
 
 [testenv]
 basepython =
