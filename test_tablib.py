--- conflicted
+++ resolved
@@ -222,11 +222,8 @@
         data.csv
         data.tsv
         data.xls
-<<<<<<< HEAD
+        data.xlsx
         data.html
-=======
-        data.xlsx
->>>>>>> 5350355f
 
 
     def test_book_export_no_exceptions(self):
