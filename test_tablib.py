--- conflicted
+++ resolved
@@ -3,20 +3,12 @@
 """Tests for Tablib."""
 from __future__ import unicode_literals
 
-<<<<<<< HEAD
 import datetime
-=======
 import doctest
->>>>>>> dc24fda4
 import json
 import sys
-<<<<<<< HEAD
 import unittest
-=======
 from uuid import uuid4
-
-import datetime
->>>>>>> dc24fda4
 
 import tablib
 from tablib.compat import markup, unicode, is_py3
@@ -236,21 +228,21 @@
 
         # Delete from invalid index
         self.assertRaises(IndexError, self.founders.__delitem__, 3)
-            
+
     def test_json_export(self):
         """Verify exporting dataset object as JSON"""
-        
+
         address_id = uuid4()
         headers = self.headers + ('address_id',)
         founders = tablib.Dataset(headers=headers, title='Founders')
         founders.append(('John', 'Adams', 90, address_id))
         founders_json = founders.export('json')
-        
+
         expected_json = (
             '[{"first_name": "John", "last_name": "Adams", "gpa": 90, '
             '"address_id": "%s"}]' % str(address_id)
         )
-        
+
         self.assertEqual(founders_json, expected_json)
 
     def test_csv_export(self):
