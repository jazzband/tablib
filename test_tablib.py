#!/usr/bin/env python
# -*- coding: utf-8 -*-

"""Tests for Tablib."""

import unittest
import sys

if sys.version_info[0] > 2:
    from tablib.packages import markup3 as markup
else:
    from tablib.packages import markup



import tablib



class TablibTestCase(unittest.TestCase):
    """Tablib test cases."""

    def setUp(self):
        """Create simple data set with headers."""

        global data, book

        data = tablib.Dataset()
        book = tablib.Databook()

        self.headers = ('first_name', 'last_name', 'gpa')
        self.john = ('John', 'Adams', 90)
        self.george = ('George', 'Washington', 67)
        self.tom = ('Thomas', 'Jefferson', 50)

        self.founders = tablib.Dataset(headers=self.headers)
        self.founders.append(self.john)
        self.founders.append(self.george)
        self.founders.append(self.tom)


    def tearDown(self):
        """Teardown."""
        pass


    def test_empty_append(self):
        """Verify append() correctly adds tuple with no headers."""
        new_row = (1, 2, 3)
        data.append(new_row)

        # Verify width/data
        self.assertTrue(data.width == len(new_row))
        self.assertTrue(data[0] == new_row)


    def test_empty_append_with_headers(self):
        """Verify append() correctly detects mismatch of number of
        headers and data.
        """
        data.headers = ['first', 'second']
        new_row = (1, 2, 3, 4)

        self.assertRaises(tablib.InvalidDimensions, data.append, new_row)


    def test_add_column(self):
        """Verify adding column works with/without headers."""

        data.append(['kenneth'])
        data.append(['bessie'])

        new_col = ['reitz', 'monke']

        data.append(col=new_col)

        self.assertEquals(data[0], ('kenneth', 'reitz'))
        self.assertEquals(data.width, 2)

        # With Headers
        data.headers = ('fname', 'lname')
        new_col = [21, 22]
        data.append(col=new_col, header='age')

        self.assertEquals(data['age'], new_col)


    def test_add_column_no_data_no_headers(self):
        """Verify adding new column with no headers."""

        new_col = ('reitz', 'monke')

        data.append(col=new_col)

        self.assertEquals(data[0], tuple([new_col[0]]))
        self.assertEquals(data.width, 1)
        self.assertEquals(data.height, len(new_col))


    def test_add_callable_column(self):
        """Verify adding column with values specified as callable."""
        new_col = [lambda x: x[0]]
        self.founders.append(col=new_col, header='first_again')
#
#       self.assertTrue(map(lambda x: x[0] == x[-1], self.founders))


    def test_header_slicing(self):
        """Verify slicing by headers."""

        self.assertEqual(self.founders['first_name'],
                        [self.john[0], self.george[0], self.tom[0]])
        self.assertEqual(self.founders['last_name'],
                        [self.john[1], self.george[1], self.tom[1]])
        self.assertEqual(self.founders['gpa'],
                        [self.john[2], self.george[2], self.tom[2]])


    def test_data_slicing(self):
        """Verify slicing by data."""

        # Slice individual rows
        self.assertEqual(self.founders[0], self.john)
        self.assertEqual(self.founders[:1], [self.john])
        self.assertEqual(self.founders[1:2], [self.george])
        self.assertEqual(self.founders[-1], self.tom)
        self.assertEqual(self.founders[3:], [])

        # Slice multiple rows
        self.assertEqual(self.founders[:], [self.john, self.george, self.tom])
        self.assertEqual(self.founders[0:2], [self.john, self.george])
        self.assertEqual(self.founders[1:3], [self.george, self.tom])
        self.assertEqual(self.founders[2:], [self.tom])


    def test_delete(self):
        """Verify deleting from dataset works."""

        # Delete from front of object
        del self.founders[0]
        self.assertEqual(self.founders[:], [self.george, self.tom])

        # Verify dimensions, width should NOT change
        self.assertEqual(self.founders.height, 2)
        self.assertEqual(self.founders.width, 3)

        # Delete from back of object
        del self.founders[1]
        self.assertEqual(self.founders[:], [self.george])

        # Verify dimensions, width should NOT change
        self.assertEqual(self.founders.height, 1)
        self.assertEqual(self.founders.width, 3)

        # Delete from invalid index
        self.assertRaises(IndexError, self.founders.__delitem__, 3)


    def test_csv_export(self):
        """Verify exporting dataset object as CSV."""

        # Build up the csv string with headers first, followed by each row
        csv = ''
        for col in self.headers:
            csv += col + ','

        csv = csv.strip(',') + '\r\n'

        for founder in self.founders:
            for col in founder:
                csv += str(col) + ','
            csv = csv.strip(',') + '\r\n'

        self.assertEqual(csv, self.founders.csv)

    def test_tsv_export(self):
        """Verify exporting dataset object as CSV."""

        # Build up the csv string with headers first, followed by each row
        tsv = ''
        for col in self.headers:
            tsv += col + '\t'

        tsv = tsv.strip('\t') + '\r\n'

        for founder in self.founders:
            for col in founder:
                tsv += str(col) + '\t'
            tsv = tsv.strip('\t') + '\r\n'

        self.assertEqual(tsv, self.founders.tsv)

    def test_html_export(self):

        """HTML export"""

        html = markup.page()
        html.table.open()
        html.thead.open()

        html.tr(markup.oneliner.th(self.founders.headers))
        html.thead.close()

        for founder in self.founders:

            html.tr(markup.oneliner.td(founder))

        html.table.close()
        html = str(html)

        self.assertEqual(html, self.founders.html)


    def test_unicode_append(self):
        """Passes in a single unicode charecter and exports."""

        new_row = ('å', 'é')
        data.append(new_row)

        data.json
        data.yaml
        data.csv
        data.tsv
        data.xls


    def test_book_export_no_exceptions(self):
        """Test that varoius exports don't error out."""

        book = tablib.Databook()
        book.add_sheet(data)

        book.json
        book.yaml
        book.xls


    def test_json_import_set(self):
        """Generate and import JSON set serialization."""
        data.append(self.john)
        data.append(self.george)
        data.headers = self.headers

        _json = data.json

        data.json = _json

        self.assertEqual(_json, data.json)


    def test_json_import_book(self):
        """Generate and import JSON book serialization."""
        data.append(self.john)
        data.append(self.george)
        data.headers = self.headers

        book.add_sheet(data)
        _json = book.json

        book.json = _json

        self.assertEqual(_json, book.json)


    def test_yaml_import_set(self):
        """Generate and import YAML set serialization."""
        data.append(self.john)
        data.append(self.george)
        data.headers = self.headers

        _yaml = data.yaml

        data.yaml = _yaml

        self.assertEqual(_yaml, data.yaml)


    def test_yaml_import_book(self):
        """Generate and import YAML book serialization."""
        data.append(self.john)
        data.append(self.george)
        data.headers = self.headers

        book.add_sheet(data)
        _yaml = book.yaml

        book.yaml = _yaml

        self.assertEqual(_yaml, book.yaml)


    def test_csv_import_set(self):
        """Generate and import CSV set serialization."""
        data.append(self.john)
        data.append(self.george)
        data.headers = self.headers

        _csv = data.csv

        data.csv = _csv

        self.assertEqual(_csv, data.csv)


    def test_csv_import_set_with_spaces(self):
        """Generate and import CSV set serialization when row values have
        spaces."""
        data.append(('Bill Gates', 'Microsoft'))
        data.append(('Steve Jobs', 'Apple'))
        data.headers = ('Name', 'Company')

        _csv = data.csv

        data.csv = _csv

        self.assertEqual(_csv, data.csv)


    def test_tsv_import_set(self):
        """Generate and import TSV set serialization."""
        data.append(self.john)
        data.append(self.george)
        data.headers = self.headers

        _tsv = data.tsv

        data.tsv = _tsv

        self.assertEqual(_tsv, data.tsv)


    def test_csv_format_detect(self):
        """Test CSV format detection."""

        _csv = (
            '1,2,3\n'
            '4,5,6\n'
            '7,8,9\n'
        )
        _bunk = (
            '¡¡¡¡¡¡¡¡£™∞¢£§∞§¶•¶ª∞¶•ªº••ª–º§•†•§º¶•†¥ª–º•§ƒø¥¨©πƒø†ˆ¥ç©¨√øˆ¥≈†ƒ¥ç©ø¨çˆ¥ƒçø¶'
        )

        self.assertTrue(tablib.formats.csv.detect(_csv))
        self.assertFalse(tablib.formats.csv.detect(_bunk))


    def test_tsv_format_detect(self):
        """Test TSV format detection."""

        _tsv = (
            '1\t2\t3\n'
            '4\t5\t6\n'
            '7\t8\t9\n'
        )
        _bunk = (
            '¡¡¡¡¡¡¡¡£™∞¢£§∞§¶•¶ª∞¶•ªº••ª–º§•†•§º¶•†¥ª–º•§ƒø¥¨©πƒø†ˆ¥ç©¨√øˆ¥≈†ƒ¥ç©ø¨çˆ¥ƒçø¶'
        )

        self.assertTrue(tablib.formats.tsv.detect(_tsv))
        self.assertFalse(tablib.formats.tsv.detect(_bunk))


    def test_json_format_detect(self):
        """Test JSON format detection."""

        _json = '[{"last_name": "Adams","age": 90,"first_name": "John"}]'
        _bunk = (
            '¡¡¡¡¡¡¡¡£™∞¢£§∞§¶•¶ª∞¶•ªº••ª–º§•†•§º¶•†¥ª–º•§ƒø¥¨©πƒø†ˆ¥ç©¨√øˆ¥≈†ƒ¥ç©ø¨çˆ¥ƒçø¶'
        )

        self.assertTrue(tablib.formats.json.detect(_json))
        self.assertFalse(tablib.formats.json.detect(_bunk))


    def test_yaml_format_detect(self):
        """Test YAML format detection."""

        _yaml = '- {age: 90, first_name: John, last_name: Adams}'
        _bunk = (
            '¡¡¡¡¡¡---///\n\n\n¡¡£™∞¢£§∞§¶•¶ª∞¶•ªº••ª–º§•†•§º¶•†¥ª–º•§ƒø¥¨©πƒø†ˆ¥ç©¨√øˆ¥≈†ƒ¥ç©ø¨çˆ¥ƒçø¶'
        )

        self.assertTrue(tablib.formats.yaml.detect(_yaml))
        self.assertFalse(tablib.formats.yaml.detect(_bunk))


    def test_auto_format_detect(self):
        """Test auto format detection."""

        _yaml = '- {age: 90, first_name: John, last_name: Adams}'
        _json = '[{"last_name": "Adams","age": 90,"first_name": "John"}]'
        _csv = '1,2,3\n4,5,6\n7,8,9\n'
        _bunk = '¡¡¡¡¡¡---///\n\n\n¡¡£™∞¢£§∞§¶•¶ª∞¶•ªº••ª–º§•†•§º¶•†¥ª–º•§ƒø¥¨©πƒø†ˆ¥ç©¨√øˆ¥≈†ƒ¥ç©ø¨çˆ¥ƒçø¶'

        self.assertEqual(tablib.detect(_yaml)[0], tablib.formats.yaml)
        self.assertEqual(tablib.detect(_csv)[0], tablib.formats.csv)
        self.assertEqual(tablib.detect(_json)[0], tablib.formats.json)
        self.assertEqual(tablib.detect(_bunk)[0], None)


    def test_transpose(self):
        """Transpose a dataset."""

        transposed_founders = self.founders.transpose()
        first_row = transposed_founders[0]
        second_row = transposed_founders[1]

        self.assertEqual(transposed_founders.headers,
                  ["first_name","John", "George", "Thomas"])
        self.assertEqual(first_row,
                   ("last_name","Adams", "Washington", "Jefferson"))
        self.assertEqual(second_row,
                   ("gpa",90, 67, 50))


    def test_row_stacking(self):

        """Row stacking."""

        to_join = tablib.Dataset(headers=self.founders.headers)

        for row in self.founders:
            to_join.append(row=row)

        row_stacked = self.founders.stack_rows(to_join)

        for column in row_stacked.headers:

            original_data = self.founders[column]
            expected_data = original_data + original_data
            self.assertEqual(row_stacked[column], expected_data)


    def test_column_stacking(self):

        """Column stacking"""

        to_join = tablib.Dataset(headers=self.founders.headers)

        for row in self.founders:
            to_join.append(row=row)

        column_stacked = self.founders.stack_columns(to_join)

        for index, row in enumerate(column_stacked):

            original_data = self.founders[index]
            expected_data = original_data + original_data
            self.assertEqual(row, expected_data)

        self.assertEqual(column_stacked[0],
                   ("John", "Adams", 90, "John", "Adams", 90))


    def test_sorting(self):

        """Sort columns."""

        sorted_data = self.founders.sort(col="first_name")

        first_row = sorted_data[0]
        second_row = sorted_data[2]
        third_row = sorted_data[1]
        expected_first = self.founders[1]
        expected_second = self.founders[2]
        expected_third = self.founders[0]

        self.assertEqual(first_row, expected_first)
        self.assertEqual(second_row, expected_second)
        self.assertEqual(third_row, expected_third)


    def test_wipe(self):
        """Purge a dataset."""

        new_row = (1, 2, 3)
        data.append(new_row)

        # Verify width/data
        self.assertTrue(data.width == len(new_row))
        self.assertTrue(data[0] == new_row)

        data.wipe()
        new_row = (1, 2, 3, 4)
        data.append(new_row)
        self.assertTrue(data.width == len(new_row))
        self.assertTrue(data[0] == new_row)


    def test_formatters(self):
        """Confirm formatters are being triggered."""
        
        def _formatter(cell_value):
            return str(cell_value).upper()
            
        self.founders.add_formatter('last_name', _formatter)
        
        for name in [r['last_name'] for r in self.founders.dict]:
            self.assertTrue(name.isupper())

<<<<<<< HEAD
=======
    def test_unicode_csv(self):
        """Check if unicode in csv export doesn't raise."""
        
        data = tablib.Dataset()
        
        if sys.version_info[0] > 2:
            data.append(['\xfc', '\xfd'])
        else:
            exec("data.append([u'\xfc', u'\xfd'])")
            
        
        data.csv

>>>>>>> bfcfa37e

if __name__ == '__main__':
    unittest.main()<|MERGE_RESOLUTION|>--- conflicted
+++ resolved
@@ -499,8 +499,6 @@
         for name in [r['last_name'] for r in self.founders.dict]:
             self.assertTrue(name.isupper())
 
-<<<<<<< HEAD
-=======
     def test_unicode_csv(self):
         """Check if unicode in csv export doesn't raise."""
         
@@ -514,7 +512,5 @@
         
         data.csv
 
->>>>>>> bfcfa37e
-
 if __name__ == '__main__':
     unittest.main()