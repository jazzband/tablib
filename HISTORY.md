# History

<<<<<<< HEAD
## 3.10.0 (unreleased)

### Improvements

- Drop support for EOL Python 3.9 (#628)

## 3.9.0 (unreleased)

### Improvements

- TODO
=======
## 3.9.0 and newer

See GitHub Releases:

- https://github.com/jazzband/tablib/releases
>>>>>>> bd2ea7ab

## 3.8.0 (2025-01-22)

### Improvements

- Add support for exporting XLSX with column width (#516)
- Remove redundant check from `Dataset.load()` (#604)

## 3.7.0 (2024-10-08)

### Improvements

- Add support for Python 3.13 (#592)
- Drop support for EOL Python 3.8 (#598)
- Add styling to datetime, date and time values for ODS (#594)
- Add styling for date/time types for XLS (#596)

### Bugfixes

- Fix time and datetime export in ODS format (#595)
- Avoid normalizing input twice in `import_set`/`book` (#591)

## 3.6.1 (2024-04-04)

### Bugfixes

- Fix broken installs with pip failing to resolve the request for `tablib[html]` in some cases (#588).

## 3.6.0 (2024-03-23)

### Improvements

- It's now possible to access a dataset row using its index without slicing (#24).
- The dataset `transpose()` method can be called on datasets without headers.
- The html format now supports importing from HTML content (#243)
- The ODS format now supports importing from .ods files (#567). The support is
  still a bit experimental.
- When adding rows to a dataset with dynamic columns, it's now possible to
  provide only static values, and dynamic column values will be automatically
  calculated and added to the row (#572).

### Changes

- The html export format does not depend on MarkupPy any longer, therefore the
  tablib[html] install target was removed also.

### Bugfixes

- Fix crash when loading a databook from an XLS file (#522).
- `None` Python values are now converted to the empty string by the ODS formatter.
- When applying formatters, the internal data is no longer mutated (#578).
- Columns can be inserted even when a dataset has headers but no values (#583).

## 3.5.0 (2023-06-11)

### Improvements

- Add support for Python 3.12 (#550)
- Drop support for EOL Python 3.7 (#551)
- Allow importing 'ragged' .xlsx files through dataset (#547)
- Release: replace deprecated `repository_url` with `repository-url` (#545)

## 3.4.0 (2023-03-24)

### Improvements

- Move setup to `pyproject.toml` (#542)
- xlsx export: remove redundant code (#541)
- xlsx export: support escape of formulae (#540)
- Add &lt;tbody&gt; tags to HTML output (#539)
- Check for type list and improve error msg (#524)

### Bugfixes

- Fix bug when yaml file is empty (#535)
- Fix linting issues raised by Flake8 (#536)

## 3.3.0 (2022-12-10)

### Improvements

- Add support for Python 3.11 (#525).
- ODS export: integers/floats/decimals are exported as numbers (#527).

## 3.2.1 (2022-04-09)

### Bugfixes

- Support solo CR in text input imports (#518).

## 3.2.0 (2022-01-27)

### Changes

- Dropped Python 3.6 support (#513).

### Bugfixes

- Corrected order of arguments to a regex call in `safe_xlsx_sheet_title` (#510).

## 3.1.0 (2021-10-26)

### Improvements

- Add support for Python 3.10 (#504).
- The csv, xls, and xlsx formats gained support for the `skip_lines` keyword
  argument for their `import_set()` method to be able to skip the nth first
  lines of a read file (#497).

### Bugfixes

- Avoided mutable parameter defaults (#494).
- Specify build backend for editable installs (#501).
- Doubled sample size passed to `csv.Sniffer()` in `_csv.detect()` (#503).

## 3.0.0 (2020-12-05)

### Breaking changes

- Dropped Python 3.5 support.
- JSON-exported data is no longer forced to ASCII characters.
- YAML-exported data is no longer forced to ASCII characters.

### Improvements

- Added Python 3.9 support.
- Added read_only option to xlsx file reader (#482).

### Bugfixes

- Prevented crash in rst export with only-space strings (#469).

## 2.0.0 (2020-05-16)

### Breaking changes

- The `Row.lpush/rpush` logic was reversed. `lpush` was appending while `rpush`
  and `append` were prepending. This was fixed (reversed behavior). If you
  counted on the broken behavior, please update your code (#453).

### Bugfixes

- Fixed minimal openpyxl dependency version to 2.6.0 (#457).
- Dates from xls files are now read as Python datetime objects (#373).
- Allow import of "ragged" xlsx files (#465).

### Improvements

- When importing an xlsx file, Tablib will now read cell values instead of formulas (#462).

## 1.1.0 (2020-02-13)

### Deprecations

- Upcoming breaking change in Tablib 2.0.0: the `Row.lpush/rpush` logic is reversed.
  `lpush` is appending while `rpush` and `append` are prepending. The broken behavior
  will remain in Tablib 1.x and will be fixed (reversed) in Tablib 2.0.0 (#453). If you
  count on the broken behavior, please update your code when you upgrade to Tablib 2.x.

### Improvements

- Tablib is now able to import CSV content where not all rows have the same
  length. Missing columns on any line receive the empty string (#226).

## 1.0.0 (2020-01-13)

### Breaking changes

- Dropped Python 2 support
- Dependencies are now all optional. To install `tablib` as before with all
  possible supported formats, run `pip install tablib[all]`

### Improvements

- Formats can now be dynamically registered through the
  `tablib.formats.registry.refister` API (#256).
- Tablib methods expecting data input (`detect_format`, `import_set`,
  `Dataset.load`, `Databook.load`) now accepts file-like objects in addition
  to raw strings and bytestrings (#440).

### Bugfixes

- Fixed a crash when exporting an empty string with the ReST format (#368)
- Error cells from imported .xls files contain now the error string (#202)

## 0.14.0 (2019-10-19)

### Deprecations

- The 0.14.x series will be the last to support Python 2

### Breaking changes

- Dropped Python 3.4 support

### Improvements

- Added Python 3.7 and 3.8 support
- The project is now maintained by the Jazzband team, https://jazzband.co
- Improved format autodetection and added autodetection for the odf format.
- Added search to all documentation pages
- Open xlsx workbooks in read-only mode (#316)
- Unpin requirements
- Only install backports.csv on Python 2

### Bugfixes

- Fixed `DataBook().load` parameter ordering (first stream, then format).
- Fixed a regression for xlsx exports where non-string values were forced to
  strings (#314)
- Fixed xlsx format detection (which was often detected as `xls` format)

## 0.13.0 (2019-03-08)

- Added reStructuredText output capability (#336)
- Added Jira output capability
- Stopped calling openpyxl deprecated methods (accessing cells, removing sheets)
  (openpyxl minimal version is now 2.4.0)
- Fixed a circular dependency issue in JSON output (#332)
- Fixed Unicode error for the CSV export on Python 2 (#215)
- Removed usage of optional `ujson` (#311)
- Dropped Python 3.3 support

## 0.12.1 (2017-09-01)

- Favor `Dataset.export(<format>)` over `Dataset.<format>` syntax in docs
- Make Panda dependency optional

## 0.12.0 (2017-08-27)

- Add initial Panda DataFrame support
- Dropped Python 2.6 support

## 0.11.5 (2017-06-13)

- Use `yaml.safe_load` for importing yaml.

## 0.11.4 (2017-01-23)

- Use built-in `json` package if available
- Support Python 3.5+ in classifiers

### Bugfixes

- Fixed textual representation for Dataset with no headers
- Handle decimal types

## 0.11.3 (2016-02-16)

- Release fix.

## 0.11.2 (2016-02-16)

### Bugfixes

- Fix export only formats.
- Fix for xlsx output.

## 0.11.1 (2016-02-07)

### Bugfixes

- Fixed packaging error on Python 3.


## 0.11.0 (2016-02-07)

### New Formats!

- Added LaTeX table export format (`Dataset.latex`).
- Support for dBase (DBF) files (`Dataset.dbf`).

### Improvements

- New import/export interface (`Dataset.export()`, `Dataset.load()`).
- CSV custom delimiter support (`Dataset.export('csv', delimiter='$')`).
- Adding ability to remove duplicates to all rows in a dataset (`Dataset.remove_duplicates()`).
- Added a mechanism to avoid `datetime.datetime` issues when serializing data.
- New `detect_format()` function (mostly for internal use).
- Update the vendored unicodecsv to fix `None` handling.
- Only freeze the headers row, not the headers columns (xls).

### Breaking Changes

- `detect()` function removed.

### Bugfixes

- Fix XLSX import.
- Bugfix for `Dataset.transpose().transpose()`.


## 0.10.0 (2014-05-27)

* Unicode Column Headers
* ALL the bugfixes!

## 0.9.11 (2011-06-30)

* Bugfixes

## 0.9.10 (2011-06-22)

* Bugfixes

## 0.9.9 (2011-06-21)

* Dataset API Changes
* `stack_rows` => `stack`, `stack_columns` => `stack_cols`
* column operations have their own methods now (`append_col`, `insert_col`)
* List-style `pop()`
* Redis-style `rpush`, `lpush`, `rpop`, `lpop`, `rpush_col`, and `lpush_col`

## 0.9.8 (2011-05-22)

* OpenDocument Spreadsheet support (.ods)
* Full Unicode TSV support


## 0.9.7 (2011-05-12)

* Full XLSX Support!
* Pickling Bugfix
* Compat Module


## 0.9.6 (2011-05-12)

* `seperators` renamed to `separators`
* Full unicode CSV support


## 0.9.5 (2011-03-24)

* Python 3.1, Python 3.2 Support (same code base!)
* Formatter callback support
* Various bug fixes



## 0.9.4 (2011-02-18)

* Python 2.5 Support!
* Tox Testing for 2.5, 2.6, 2.7
* AnyJSON Integrated
* OrderedDict support
* Caved to community pressure (spaces)


## 0.9.3 (2011-01-31)

* Databook duplication leak fix.
* HTML Table output.
* Added column sorting.


## 0.9.2 (2010-11-17)

* Transpose method added to Datasets.
* New frozen top row in Excel output.
* Pickling support for Datasets and Rows.
* Support for row/column stacking.


## 0.9.1 (2010-11-04)

* Minor reference shadowing bugfix.


## 0.9.0 (2010-11-04)

* Massive documentation update!
* Tablib.org!
* Row tagging and Dataset filtering!
* Column insert/delete support
* Column append API change (header required)
* Internal Changes (Row object and use thereof)


## 0.8.5 (2010-10-06)

* New import system. All dependencies attempt to load from site-packages,
  then fallback on tenderized modules.


## 0.8.4 (2010-10-04)

* Updated XLS output: Only wrap if '\\n' in cell.


## 0.8.3 (2010-10-04)

* Ability to append new column passing a callable
  as the value that will be applied to every row.


## 0.8.2 (2010-10-04)

* Added alignment wrapping to written cells.
* Added separator support to XLS.


## 0.8.1 (2010-09-28)

* Packaging Fix


## 0.8.0 (2010-09-25)

* New format plugin system!
* Imports! ELEGANT Imports!
* Tests. Lots of tests.


## 0.7.1 (2010-09-20)

* Reverting methods back to properties.
* Windows bug compensated in documentation.


## 0.7.0 (2010-09-20)

* Renamed DataBook Databook for consistency.
* Export properties changed to methods (XLS filename / StringIO bug).
* Optional Dataset.xls(path='filename') support (for writing on windows).
* Added utf-8 on the worksheet level.


## 0.6.4 (2010-09-19)

* Updated unicode export for XLS.
* More exhaustive unit tests.


## 0.6.3 (2010-09-14)

* Added Dataset.append() support for columns.


## 0.6.2 (2010-09-13)

* Fixed Dataset.append() error on empty dataset.
* Updated Dataset.headers property w/ validation.
* Added Testing Fixtures.

## 0.6.1 (2010-09-12)

* Packaging hotfixes.


## 0.6.0 (2010-09-11)

* Public Release.
* Export Support for XLS, JSON, YAML, and CSV.
* DataBook Export for XLS, JSON, and YAML.
* Python Dict Property Support.<|MERGE_RESOLUTION|>--- conflicted
+++ resolved
@@ -1,24 +1,10 @@
 # History
 
-<<<<<<< HEAD
-## 3.10.0 (unreleased)
-
-### Improvements
-
-- Drop support for EOL Python 3.9 (#628)
-
-## 3.9.0 (unreleased)
-
-### Improvements
-
-- TODO
-=======
 ## 3.9.0 and newer
 
 See GitHub Releases:
 
 - https://github.com/jazzband/tablib/releases
->>>>>>> bd2ea7ab
 
 ## 3.8.0 (2025-01-22)
 
